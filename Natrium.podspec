Pod::Spec.new do |s|
  s.name           = "Natrium"
<<<<<<< HEAD
  s.version        = "2.3.1"
=======
  s.version        = "4.0"
>>>>>>> 6ae0a215
  s.ios.deployment_target = "8.0"
  s.osx.deployment_target = "10.10"
  s.summary        = "An advanced pre-build ruby script to alter your project per environment and build configuration."
  s.author         = { "Bas van Kuijck" => "bas@e-sites.nl" }
  s.license        = { :type => "MIT", :file => "LICENSE" }
  s.homepage       = "https://github.com/e-sites/#{s.name}"
  s.source         = { :git => "https://github.com/e-sites/#{s.name}.git", :tag => s.version.to_s }
  s.preserve_paths = "#{s.name}/*.{sh,rb}"
  s.source_files   = "#{s.name}/*.{h,swift}"
  s.requires_arc   = true
  s.frameworks    = 'Foundation'

end<|MERGE_RESOLUTION|>--- conflicted
+++ resolved
@@ -1,10 +1,6 @@
 Pod::Spec.new do |s|
   s.name           = "Natrium"
-<<<<<<< HEAD
-  s.version        = "2.3.1"
-=======
   s.version        = "4.0"
->>>>>>> 6ae0a215
   s.ios.deployment_target = "8.0"
   s.osx.deployment_target = "10.10"
   s.summary        = "An advanced pre-build ruby script to alter your project per environment and build configuration."
