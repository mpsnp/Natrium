<<<<<<< HEAD
![Natrium](Assets/logo.png)

A pre-build ruby script to alters your Xcode project at build time per environment and build configuration.
(swift only)

[![CocoaPods Compatible](https://img.shields.io/cocoapods/v/Natrium)](http://cocoadocs.org/docsets/Natrium)
[![Platform](https://img.shields.io/cocoapods/p/Natrium.svg?style=flat)](http://cocoadocs.org/docsets/Natrium)
[![Quality](https://apps.e-sites.nl/cocoapodsquality/Natrium/badge.svg?002)](https://cocoapods.org/pods/Natrium/quality)

## Installation

### CocoaPods

#### Step 1
Add the following to your `Podfile`:

```ruby
pod Natrium
```
run `pod install` or `pod update`

#### Step 2
Create `build-config.yml` in the root of your project (next to the .xcproject and .xcworkspace files).<br>
For configuration parameters check **here**

#### Step 3
Create a Pre-Action per scheme which runs the following script:

```shell
/bin/sh "${PROJECT_DIR}/Pods/Natrium/Natrium/script.sh" Staging
```
The final argument `"Staging"` is the actual environment you want to use for that specific scheme.<br>
This way you can create different schemes per environment

![Schemes](Assets/scheme.png)

#### Step 4

Add a `Run Script` Build Phase for your target(s):

```shell
/bin/sh "${PROJECT_DIR}/Pods/Natrium/Natrium/checkbuild.sh"
```

This final step is optional, but can be useful to see if any errors occured during the run of the pre-action script. 
Since the pre-action script cannot throw build errors, this build phase run script is here to catch those potential errors and show them in your build log.

## Configuration

### build-config.yml

#### Example

```yaml
baseClass: Config

environments:
  - Staging
  - Production

infoplist:
    CFBundleDisplayName:
        Staging: App_staging
        Production: App

    CFBundleIdentifier:
        Staging: com.esites.app.staging
        Production:
            Adhoc,Debug: com.esites.app.production
            Release: com.esites.app

xcconfig:
    ASSETCATALOG_COMPILER_APPICON_NAME:
        Staging: AppIcon1
        Production: AppIcon2

variables:
    testVariableDouble:
        Staging: 1.1
        Production: 5.5

    testVariableString:
        Staging,Production:
            Debug: "debugString"
            Adhoc: "adhocString"
            Release: "releaseString"
    testVariableBoolean: false
    testVariableInteger: 125
```

Key          | Type        | Description
------------ | ----------- | --------
baseClass    | String      | The class name the Config class should be called (optional, default = "Config")
environments | Array       | Which environments does your project support
infoplist    | Dictionary* | Keys of the Info.plist to be changed per environment / configuration
xcconfig     | Dictionary* | Build settings per environment / configuration
variables    | Dictionary* | Custom variables per environment / configuration (written in ProjectEnvironment.swift) 

* [See the Xcode Build Settings Reference](https://pewpewthespells.com/blog/buildsettings.html)
* [Checkout the platform specific Property list keys](https://developer.apple.com/library/mac/documentation/General/Reference/InfoPlistKeyReference/Articles/AboutInformationPropertyListFiles.html#//apple_ref/doc/uid/TP40009254-SW1)

\* All the dictionaries support different types of notations:

- **Every environment / configuration will use that `value`:**

  ```yaml
  key: value
  ```  
  
- **Differrent values per environment**

  ```yaml
  key: 
	    Staging: value1
	    Production: value2
  ```
  
- **Differrent values per environment and configuration**

  ```yaml
  key: 
	    Staging: 
	    	    Debug: stagingDebugValue
	    	    Release: stagingReleaseValue    
	    Production:
	    	    Debug: productionDebugValue
	    	    Release: productionReleaseValue
  ```
  
- **Differrent values per configuration**

  ```yaml
  key: 
	    Staging,Production: 
	    	    Debug: debugValue
	    	    Release: releaseValue    
  ```
  
  
## Usage
  
The example `build-config.yml` as shown above, will result in the following ProjectEnvironment.swift file:
  
```swift
import Foundation

public class Config {
	public enum EnvironmentType {
	    case Staging
	    case Production
	}
	
	public static let environment:EnvironmentType = .Staging
	
	public static let testVariableDouble:Double = 1.1
	public static let testVariableString:String = "debugString"
	public static let testVariableBoolean:Bool = false
	public static let testVariableInteger:Int = 125
}
```

It can be used like so:

```swift
 func application(application: UIApplication, didFinishLaunchingWithOptions launchOptions: [NSObject: AnyObject]?) -> Bool {
    print("bundle identifier: \(NSBundle.mainBundle().bundleIdentifier)")
    print("environment: \(Config.environment)")
    return true
}
```

**Result:**

```
=======
![Natrium](Assets/logo.png)

A pre-build ruby script to alter your Xcode project at build time per environment and build configuration.
(swift only)

[![CocoaPods Compatible](https://img.shields.io/cocoapods/v/Natrium)](http://cocoadocs.org/docsets/Natrium)
[![Platform](https://img.shields.io/cocoapods/p/Natrium.svg?style=flat)](http://cocoadocs.org/docsets/Natrium)
[![Quality](https://apps.e-sites.nl/cocoapodsquality/Natrium/badge.svg?002)](https://cocoapods.org/pods/Natrium/quality)

## Installation

### CocoaPods

#### Step 1
Add the following to your `Podfile`:

```ruby
pod 'Natrium'
```
run `pod install` or `pod update`

#### Step 2
Create `build-config.yml` in the root of your project (next to the .xcproject and .xcworkspace files).<br>
For configuration parameters check **here**

#### Step 3 
Open the `./Pods/Natrium/Natrium/` folder in your finder and 
add `ProjectEnvironment.swift` and `ProjectEnvironment.xcconfig` to your xcode project:

![Project](Assets/project_files.png)

*Make sure `ProjectEnvironment.swift` is also linked to your target(s)*<br>
*IMPORTANT: Uncheck "Copy files if needed" when adding them to your project*

#### Step 4
Link `ProjectEnvironment.xcconfig` to your active configurations

![xcconfig](Assets/xcconfig.png)

#### Step 5
Create a Pre-Action per scheme which runs the following script:

```shell
/bin/sh "${PROJECT_DIR}/Pods/Natrium/Natrium/script.sh" Staging
```
The final argument `"Staging"` is the actual environment you want to use for that specific scheme.<br>
This way you can create different schemes per environment

![Schemes](Assets/scheme.png)

#### Step 6

Add a `Run Script` Build Phase for your target(s):

```shell
/bin/sh "${PROJECT_DIR}/Pods/Natrium/Natrium/checkbuild.sh"
```

This final step is optional, but can be useful to see if any errors occured during the run of the pre-action script. 
Since the pre-action script cannot throw build errors, this build phase run script is here to catch those potential errors and show them in your build log.

## Configuration

### build-config.yml

#### Example

```yaml
baseClass: Config

environments:
  - Staging
  - Production

infoplist:
    CFBundleDisplayName:
        Staging: App_staging
        Production: App

    CFBundleIdentifier:
        Staging: com.esites.app.staging
        Production:
            Adhoc,Debug: com.esites.app.production
            Release: com.esites.app

xcconfig:
    ASSETCATALOG_COMPILER_APPICON_NAME:
        Staging: AppIcon1
        Production: AppIcon2

variables:
    testVariableDouble:
        Staging: 1.1
        Production: 5.5

    testVariableString:
        Staging,Production:
            Debug: "debugString"
            Adhoc: "adhocString"
            Release: "releaseString"
    testVariableBoolean: false
    testVariableInteger: 125
```

Key          | Type        | Description
------------ | ----------- | --------
baseClass    | String      | The class name the Config class should be called (optional, default = "Config")
environments | Array       | Which environments does your project support
infoplist    | Dictionary* | Keys of the Info.plist to be changed per environment / configuration
xcconfig     | Dictionary* | Build settings per environment / configuration
variables    | Dictionary* | Custom variables per environment / configuration (written in ProjectEnvironment.swift) 

* [See the Xcode Build Settings Reference](https://pewpewthespells.com/blog/buildsettings.html)
* [Checkout the platform specific Property list keys](https://developer.apple.com/library/mac/documentation/General/Reference/InfoPlistKeyReference/Articles/AboutInformationPropertyListFiles.html#//apple_ref/doc/uid/TP40009254-SW1)

\* All the dictionaries support different types of notations:

- **Every environment / configuration will use that `value`:**

  ```yaml
  key: value
  ```  
  
- **Differrent values per environment**

  ```yaml
  key: 
	    Staging: value1
	    Production: value2
  ```
  
- **Differrent values per environment and configuration**

  ```yaml
  key: 
	    Staging: 
	    	    Debug: stagingDebugValue
	    	    Release: stagingReleaseValue    
	    Production:
	    	    Debug: productionDebugValue
	    	    Release: productionReleaseValue
  ```
  
- **Differrent values per configuration**

  ```yaml
  key: 
	    Staging,Production: 
	    	    Debug: debugValue
	    	    Release: releaseValue    
  ```
  
  
## Usage
  
The example `build-config.yml` as shown above, will result in the following ProjectEnvironment.swift file:
  
```swift
import Foundation

public class Config {
	public enum EnvironmentType {
	    case Staging
	    case Production
	}
	
	public static let environment:EnvironmentType = .Staging
	
	public static let testVariableDouble:Double = 1.1
	public static let testVariableString:String = "debugString"
	public static let testVariableBoolean:Bool = false
	public static let testVariableInteger:Int = 125
}
```

It can be used like so:

```swift
 func application(application: UIApplication, didFinishLaunchingWithOptions launchOptions: [NSObject: AnyObject]?) -> Bool {
    print("bundle identifier: \(NSBundle.mainBundle().bundleIdentifier)")
    print("environment: \(Config.environment)")
    return true
}
```

**Result:**

```
>>>>>>> 65ac32af
bundle identifier: Optional("com.esites.app.staging")
environment: Staging
```
<|MERGE_RESOLUTION|>--- conflicted
+++ resolved
@@ -1,368 +1,191 @@
-<<<<<<< HEAD
-![Natrium](Assets/logo.png)
-
-A pre-build ruby script to alters your Xcode project at build time per environment and build configuration.
-(swift only)
-
-[![CocoaPods Compatible](https://img.shields.io/cocoapods/v/Natrium)](http://cocoadocs.org/docsets/Natrium)
-[![Platform](https://img.shields.io/cocoapods/p/Natrium.svg?style=flat)](http://cocoadocs.org/docsets/Natrium)
-[![Quality](https://apps.e-sites.nl/cocoapodsquality/Natrium/badge.svg?002)](https://cocoapods.org/pods/Natrium/quality)
-
-## Installation
-
-### CocoaPods
-
-#### Step 1
-Add the following to your `Podfile`:
-
-```ruby
-pod Natrium
+![Natrium](Assets/logo.png)
+
+A pre-build ruby script to alter your Xcode project at build time per environment and build configuration.
+(swift only)
+
+[![CocoaPods Compatible](https://img.shields.io/cocoapods/v/Natrium)](http://cocoadocs.org/docsets/Natrium)
+[![Platform](https://img.shields.io/cocoapods/p/Natrium.svg?style=flat)](http://cocoadocs.org/docsets/Natrium)
+[![Quality](https://apps.e-sites.nl/cocoapodsquality/Natrium/badge.svg?002)](https://cocoapods.org/pods/Natrium/quality)
+
+## Installation
+
+### CocoaPods
+
+#### Step 1
+Add the following to your `Podfile`:
+
+```ruby
+pod 'Natrium'
+```
+run `pod install` or `pod update`
+
+#### Step 2
+Create `build-config.yml` in the root of your project (next to the .xcproject and .xcworkspace files).<br>
+For configuration parameters check **here**
+
+#### Step 3 
+Open the `./Pods/Natrium/Natrium/` folder in your finder and 
+add `ProjectEnvironment.swift` and `ProjectEnvironment.xcconfig` to your xcode project:
+
+![Project](Assets/project_files.png)
+
+*Make sure `ProjectEnvironment.swift` is also linked to your target(s)*<br>
+*IMPORTANT: Uncheck "Copy files if needed" when adding them to your project*
+
+#### Step 4
+Link `ProjectEnvironment.xcconfig` to your active configurations
+
+![xcconfig](Assets/xcconfig.png)
+
+#### Step 5
+Create a Pre-Action per scheme which runs the following script:
+
+```shell
+/bin/sh "${PROJECT_DIR}/Pods/Natrium/Natrium/script.sh" Staging
+```
+The final argument `"Staging"` is the actual environment you want to use for that specific scheme.<br>
+This way you can create different schemes per environment
+
+![Schemes](Assets/scheme.png)
+
+#### Step 6
+
+Add a `Run Script` Build Phase for your target(s):
+
+```shell
+/bin/sh "${PROJECT_DIR}/Pods/Natrium/Natrium/checkbuild.sh"
+```
+
+This final step is optional, but can be useful to see if any errors occured during the run of the pre-action script. 
+Since the pre-action script cannot throw build errors, this build phase run script is here to catch those potential errors and show them in your build log.
+
+## Configuration
+
+### build-config.yml
+
+#### Example
+
+```yaml
+baseClass: Config
+
+environments:
+  - Staging
+  - Production
+
+infoplist:
+    CFBundleDisplayName:
+        Staging: App_staging
+        Production: App
+
+    CFBundleIdentifier:
+        Staging: com.esites.app.staging
+        Production:
+            Adhoc,Debug: com.esites.app.production
+            Release: com.esites.app
+
+xcconfig:
+    ASSETCATALOG_COMPILER_APPICON_NAME:
+        Staging: AppIcon1
+        Production: AppIcon2
+
+variables:
+    testVariableDouble:
+        Staging: 1.1
+        Production: 5.5
+
+    testVariableString:
+        Staging,Production:
+            Debug: "debugString"
+            Adhoc: "adhocString"
+            Release: "releaseString"
+    testVariableBoolean: false
+    testVariableInteger: 125
+```
+
+Key          | Type        | Description
+------------ | ----------- | --------
+baseClass    | String      | The class name the Config class should be called (optional, default = "Config")
+environments | Array       | Which environments does your project support
+infoplist    | Dictionary* | Keys of the Info.plist to be changed per environment / configuration
+xcconfig     | Dictionary* | Build settings per environment / configuration
+variables    | Dictionary* | Custom variables per environment / configuration (written in ProjectEnvironment.swift) 
+
+* [See the Xcode Build Settings Reference](https://pewpewthespells.com/blog/buildsettings.html)
+* [Checkout the platform specific Property list keys](https://developer.apple.com/library/mac/documentation/General/Reference/InfoPlistKeyReference/Articles/AboutInformationPropertyListFiles.html#//apple_ref/doc/uid/TP40009254-SW1)
+
+\* All the dictionaries support different types of notations:
+
+- **Every environment / configuration will use that `value`:**
+
+  ```yaml
+  key: value
+  ```  
+  
+- **Differrent values per environment**
+
+  ```yaml
+  key: 
+	    Staging: value1
+	    Production: value2
+  ```
+  
+- **Differrent values per environment and configuration**
+
+  ```yaml
+  key: 
+	    Staging: 
+	    	    Debug: stagingDebugValue
+	    	    Release: stagingReleaseValue    
+	    Production:
+	    	    Debug: productionDebugValue
+	    	    Release: productionReleaseValue
+  ```
+  
+- **Differrent values per configuration**
+
+  ```yaml
+  key: 
+	    Staging,Production: 
+	    	    Debug: debugValue
+	    	    Release: releaseValue    
+  ```
+  
+  
+## Usage
+  
+The example `build-config.yml` as shown above, will result in the following ProjectEnvironment.swift file:
+  
+```swift
+import Foundation
+
+public class Config {
+	public enum EnvironmentType {
+	    case Staging
+	    case Production
+	}
+	
+	public static let environment:EnvironmentType = .Staging
+	
+	public static let testVariableDouble:Double = 1.1
+	public static let testVariableString:String = "debugString"
+	public static let testVariableBoolean:Bool = false
+	public static let testVariableInteger:Int = 125
+}
+```
+
+It can be used like so:
+
+```swift
+ func application(application: UIApplication, didFinishLaunchingWithOptions launchOptions: [NSObject: AnyObject]?) -> Bool {
+    print("bundle identifier: \(NSBundle.mainBundle().bundleIdentifier)")
+    print("environment: \(Config.environment)")
+    return true
+}
+```
+
+**Result:**
+
 ```
-run `pod install` or `pod update`
-
-#### Step 2
-Create `build-config.yml` in the root of your project (next to the .xcproject and .xcworkspace files).<br>
-For configuration parameters check **here**
-
-#### Step 3
-Create a Pre-Action per scheme which runs the following script:
-
-```shell
-/bin/sh "${PROJECT_DIR}/Pods/Natrium/Natrium/script.sh" Staging
-```
-The final argument `"Staging"` is the actual environment you want to use for that specific scheme.<br>
-This way you can create different schemes per environment
-
-![Schemes](Assets/scheme.png)
-
-#### Step 4
-
-Add a `Run Script` Build Phase for your target(s):
-
-```shell
-/bin/sh "${PROJECT_DIR}/Pods/Natrium/Natrium/checkbuild.sh"
-```
-
-This final step is optional, but can be useful to see if any errors occured during the run of the pre-action script. 
-Since the pre-action script cannot throw build errors, this build phase run script is here to catch those potential errors and show them in your build log.
-
-## Configuration
-
-### build-config.yml
-
-#### Example
-
-```yaml
-baseClass: Config
-
-environments:
-  - Staging
-  - Production
-
-infoplist:
-    CFBundleDisplayName:
-        Staging: App_staging
-        Production: App
-
-    CFBundleIdentifier:
-        Staging: com.esites.app.staging
-        Production:
-            Adhoc,Debug: com.esites.app.production
-            Release: com.esites.app
-
-xcconfig:
-    ASSETCATALOG_COMPILER_APPICON_NAME:
-        Staging: AppIcon1
-        Production: AppIcon2
-
-variables:
-    testVariableDouble:
-        Staging: 1.1
-        Production: 5.5
-
-    testVariableString:
-        Staging,Production:
-            Debug: "debugString"
-            Adhoc: "adhocString"
-            Release: "releaseString"
-    testVariableBoolean: false
-    testVariableInteger: 125
-```
-
-Key          | Type        | Description
------------- | ----------- | --------
-baseClass    | String      | The class name the Config class should be called (optional, default = "Config")
-environments | Array       | Which environments does your project support
-infoplist    | Dictionary* | Keys of the Info.plist to be changed per environment / configuration
-xcconfig     | Dictionary* | Build settings per environment / configuration
-variables    | Dictionary* | Custom variables per environment / configuration (written in ProjectEnvironment.swift) 
-
-* [See the Xcode Build Settings Reference](https://pewpewthespells.com/blog/buildsettings.html)
-* [Checkout the platform specific Property list keys](https://developer.apple.com/library/mac/documentation/General/Reference/InfoPlistKeyReference/Articles/AboutInformationPropertyListFiles.html#//apple_ref/doc/uid/TP40009254-SW1)
-
-\* All the dictionaries support different types of notations:
-
-- **Every environment / configuration will use that `value`:**
-
-  ```yaml
-  key: value
-  ```  
-  
-- **Differrent values per environment**
-
-  ```yaml
-  key: 
-	    Staging: value1
-	    Production: value2
-  ```
-  
-- **Differrent values per environment and configuration**
-
-  ```yaml
-  key: 
-	    Staging: 
-	    	    Debug: stagingDebugValue
-	    	    Release: stagingReleaseValue    
-	    Production:
-	    	    Debug: productionDebugValue
-	    	    Release: productionReleaseValue
-  ```
-  
-- **Differrent values per configuration**
-
-  ```yaml
-  key: 
-	    Staging,Production: 
-	    	    Debug: debugValue
-	    	    Release: releaseValue    
-  ```
-  
-  
-## Usage
-  
-The example `build-config.yml` as shown above, will result in the following ProjectEnvironment.swift file:
-  
-```swift
-import Foundation
-
-public class Config {
-	public enum EnvironmentType {
-	    case Staging
-	    case Production
-	}
-	
-	public static let environment:EnvironmentType = .Staging
-	
-	public static let testVariableDouble:Double = 1.1
-	public static let testVariableString:String = "debugString"
-	public static let testVariableBoolean:Bool = false
-	public static let testVariableInteger:Int = 125
-}
-```
-
-It can be used like so:
-
-```swift
- func application(application: UIApplication, didFinishLaunchingWithOptions launchOptions: [NSObject: AnyObject]?) -> Bool {
-    print("bundle identifier: \(NSBundle.mainBundle().bundleIdentifier)")
-    print("environment: \(Config.environment)")
-    return true
-}
-```
-
-**Result:**
-
-```
-=======
-![Natrium](Assets/logo.png)
-
-A pre-build ruby script to alter your Xcode project at build time per environment and build configuration.
-(swift only)
-
-[![CocoaPods Compatible](https://img.shields.io/cocoapods/v/Natrium)](http://cocoadocs.org/docsets/Natrium)
-[![Platform](https://img.shields.io/cocoapods/p/Natrium.svg?style=flat)](http://cocoadocs.org/docsets/Natrium)
-[![Quality](https://apps.e-sites.nl/cocoapodsquality/Natrium/badge.svg?002)](https://cocoapods.org/pods/Natrium/quality)
-
-## Installation
-
-### CocoaPods
-
-#### Step 1
-Add the following to your `Podfile`:
-
-```ruby
-pod 'Natrium'
-```
-run `pod install` or `pod update`
-
-#### Step 2
-Create `build-config.yml` in the root of your project (next to the .xcproject and .xcworkspace files).<br>
-For configuration parameters check **here**
-
-#### Step 3 
-Open the `./Pods/Natrium/Natrium/` folder in your finder and 
-add `ProjectEnvironment.swift` and `ProjectEnvironment.xcconfig` to your xcode project:
-
-![Project](Assets/project_files.png)
-
-*Make sure `ProjectEnvironment.swift` is also linked to your target(s)*<br>
-*IMPORTANT: Uncheck "Copy files if needed" when adding them to your project*
-
-#### Step 4
-Link `ProjectEnvironment.xcconfig` to your active configurations
-
-![xcconfig](Assets/xcconfig.png)
-
-#### Step 5
-Create a Pre-Action per scheme which runs the following script:
-
-```shell
-/bin/sh "${PROJECT_DIR}/Pods/Natrium/Natrium/script.sh" Staging
-```
-The final argument `"Staging"` is the actual environment you want to use for that specific scheme.<br>
-This way you can create different schemes per environment
-
-![Schemes](Assets/scheme.png)
-
-#### Step 6
-
-Add a `Run Script` Build Phase for your target(s):
-
-```shell
-/bin/sh "${PROJECT_DIR}/Pods/Natrium/Natrium/checkbuild.sh"
-```
-
-This final step is optional, but can be useful to see if any errors occured during the run of the pre-action script. 
-Since the pre-action script cannot throw build errors, this build phase run script is here to catch those potential errors and show them in your build log.
-
-## Configuration
-
-### build-config.yml
-
-#### Example
-
-```yaml
-baseClass: Config
-
-environments:
-  - Staging
-  - Production
-
-infoplist:
-    CFBundleDisplayName:
-        Staging: App_staging
-        Production: App
-
-    CFBundleIdentifier:
-        Staging: com.esites.app.staging
-        Production:
-            Adhoc,Debug: com.esites.app.production
-            Release: com.esites.app
-
-xcconfig:
-    ASSETCATALOG_COMPILER_APPICON_NAME:
-        Staging: AppIcon1
-        Production: AppIcon2
-
-variables:
-    testVariableDouble:
-        Staging: 1.1
-        Production: 5.5
-
-    testVariableString:
-        Staging,Production:
-            Debug: "debugString"
-            Adhoc: "adhocString"
-            Release: "releaseString"
-    testVariableBoolean: false
-    testVariableInteger: 125
-```
-
-Key          | Type        | Description
------------- | ----------- | --------
-baseClass    | String      | The class name the Config class should be called (optional, default = "Config")
-environments | Array       | Which environments does your project support
-infoplist    | Dictionary* | Keys of the Info.plist to be changed per environment / configuration
-xcconfig     | Dictionary* | Build settings per environment / configuration
-variables    | Dictionary* | Custom variables per environment / configuration (written in ProjectEnvironment.swift) 
-
-* [See the Xcode Build Settings Reference](https://pewpewthespells.com/blog/buildsettings.html)
-* [Checkout the platform specific Property list keys](https://developer.apple.com/library/mac/documentation/General/Reference/InfoPlistKeyReference/Articles/AboutInformationPropertyListFiles.html#//apple_ref/doc/uid/TP40009254-SW1)
-
-\* All the dictionaries support different types of notations:
-
-- **Every environment / configuration will use that `value`:**
-
-  ```yaml
-  key: value
-  ```  
-  
-- **Differrent values per environment**
-
-  ```yaml
-  key: 
-	    Staging: value1
-	    Production: value2
-  ```
-  
-- **Differrent values per environment and configuration**
-
-  ```yaml
-  key: 
-	    Staging: 
-	    	    Debug: stagingDebugValue
-	    	    Release: stagingReleaseValue    
-	    Production:
-	    	    Debug: productionDebugValue
-	    	    Release: productionReleaseValue
-  ```
-  
-- **Differrent values per configuration**
-
-  ```yaml
-  key: 
-	    Staging,Production: 
-	    	    Debug: debugValue
-	    	    Release: releaseValue    
-  ```
-  
-  
-## Usage
-  
-The example `build-config.yml` as shown above, will result in the following ProjectEnvironment.swift file:
-  
-```swift
-import Foundation
-
-public class Config {
-	public enum EnvironmentType {
-	    case Staging
-	    case Production
-	}
-	
-	public static let environment:EnvironmentType = .Staging
-	
-	public static let testVariableDouble:Double = 1.1
-	public static let testVariableString:String = "debugString"
-	public static let testVariableBoolean:Bool = false
-	public static let testVariableInteger:Int = 125
-}
-```
-
-It can be used like so:
-
-```swift
- func application(application: UIApplication, didFinishLaunchingWithOptions launchOptions: [NSObject: AnyObject]?) -> Bool {
-    print("bundle identifier: \(NSBundle.mainBundle().bundleIdentifier)")
-    print("environment: \(Config.environment)")
-    return true
-}
-```
-
-**Result:**
-
-```
->>>>>>> 65ac32af
-bundle identifier: Optional("com.esites.app.staging")
-environment: Staging
-```
+bundle identifier: Optional("com.esites.app.staging")
+environment: Staging
+```